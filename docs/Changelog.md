--- conflicted
+++ resolved
@@ -4,18 +4,14 @@
 
 ---
 ## Unreleased
-- ???
+- Use a separate queue for indexing embeddings and summaries, to prevent blocking the main SB indexing thread
+- Refactor to use JSR for most Silverbullet imports, and lots of related changes
+- Reduced bundle size
 
 ---
 ## 0.3.2
 - Expose searchCombinedEmbeddings function to AICore library for templates to use
-<<<<<<< HEAD
-- Use a separate queue for indexing embeddings and summaries, to prevent blocking the main SB indexing thread
-- Refactor to use JSR for most Silverbullet imports, and lots of related changes
-- Reduced bundle size
-=======
 - Add [[Providers/Ollama]] text/llm provider as a wrapper around openai provider
->>>>>>> eebae5e1
 ---
 ## 0.3.1
 - Set searchEmbeddings to false by default
